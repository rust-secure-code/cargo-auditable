use cargo_metadata::{Metadata, MetadataCommand};
use miniz_oxide::deflate::compress_to_vec_zlib;
use std::{collections::HashSet, str::from_utf8};

use crate::{
    auditable_from_metadata::encode_audit_data, cargo_arguments::CargoArgs,
    rustc_arguments::RustcArgs, sbom_precursor,
};

/// Calls `cargo metadata` to obtain the dependency tree, serializes it to JSON and compresses it
pub fn compressed_dependency_list(rustc_args: &RustcArgs, target_triple: &str) -> Vec<u8> {
<<<<<<< HEAD
    let (metadata, tree) = get_metadata(rustc_args, target_triple);
    let version_info = encode_audit_data(&metadata, &tree).unwrap();
=======
    let sbom_path = std::env::var_os("CARGO_SBOM_PATH");

    // If cargo has created precursor SBOM files, use them instead of `cargo metadata`.
    let version_info = if sbom_path.as_ref().map(|p| !p.is_empty()).unwrap_or(false) {
        // Cargo creates an SBOM file for each output file (rlib, bin, cdylib, etc),
        // but the SBOM file is identical for each output file in a given rustc crate compilation,
        // so we can just use the first SBOM we find.
        let sbom_path = std::env::split_paths(&sbom_path.unwrap()).next().unwrap();
        let sbom_data: Vec<u8> = std::fs::read(&sbom_path)
            .unwrap_or_else(|_| panic!("Failed to read SBOM file at {}", sbom_path.display()));
        let sbom_precursor: sbom_precursor::SbomPrecursor = serde_json::from_slice(&sbom_data)
            .unwrap_or_else(|_| panic!("Failed to parse SBOM file at {}", sbom_path.display()));
        sbom_precursor.into()
    } else {
        // If no SBOM files are available, fall back to `cargo metadata`
        let metadata = get_metadata(rustc_args, target_triple);
        encode_audit_data(&metadata).unwrap()
    };

>>>>>>> 3496266d
    let json = serde_json::to_string(&version_info).unwrap();
    // compression level 7 makes this complete in a few milliseconds, so no need to drop to a lower level in debug mode
    let compressed_json = compress_to_vec_zlib(json.as_bytes(), 7);
    compressed_json
}

fn get_metadata(args: &RustcArgs, target_triple: &str) -> (Metadata, HashSet<CargoTreePkg>) {
    // Cargo sets the path to itself in the `CARGO` environment variable:
    // https://doc.rust-lang.org/cargo/reference/environment-variables.html#environment-variables-cargo-sets-for-3rd-party-subcommands
    // This is also useful for using `cargo auditable` as a drop-in replacement for Cargo.
    let cargo_path = std::env::var_os("CARGO").unwrap_or("cargo".into());

    // Point cargo-metadata to the correct Cargo.toml in a workspace.
    // CARGO_MANIFEST_DIR env var will be set by Cargo when it calls our rustc wrapper
    let manifest_dir = std::env::var_os("CARGO_MANIFEST_DIR").unwrap();

    // Argument shared between `cargo metadata` and `cargo tree`
    let mut shared_args: Vec<String> = Vec::new();

    // Convert the features that are actually enabled for the crate into Cargo argument format
    let mut features = args.enabled_features();
    if let Some(index) = features.iter().position(|x| x == &"default") {
        features.remove(index);
    } else {
        shared_args.push("--no-default-features".into());
    }
    // no need for special handling of --all-features, features are resolved into an explicit list when passed to rustc
    if !features.is_empty() {
        shared_args.push("--features".into());
        shared_args.push(features.join(","));
    }

    // Pass arguments such as `--config`, `--offline` and `--locked`
    // from the original CLI invocation of `cargo auditable`
    let orig_args = CargoArgs::from_env()
        .expect("Env var 'CARGO_AUDITABLE_ORIG_ARGS' set by 'cargo-auditable' is unset!");
    if orig_args.offline {
        shared_args.push("--offline".to_owned());
    }
    if orig_args.frozen {
        shared_args.push("--frozen".to_owned());
    }
    if orig_args.locked {
        shared_args.push("--locked".to_owned());
    }
    for arg in orig_args.config {
        shared_args.push("--config".to_owned());
        shared_args.push(arg);
    }

    let mut metadata_args = vec!["metadata".to_string(), "--format-version=1".to_string()];
    let tree_args = [
        "tree",
        "--edges=normal,build",
        "--prefix=none",
        "--format={p}",
    ];
    let mut tree_args: Vec<String> = tree_args.iter().map(|s| s.to_string()).collect();

    // Restrict the dependency resolution to just the platform the binary is being compiled for.
    // By default `cargo metadata` resolves the dependency tree for all platforms, so it has to be passed explicitly.
    metadata_args.extend_from_slice(&["--filter-platform".to_owned(), target_triple.to_owned()]);
    tree_args.extend_from_slice(&["--target".to_owned(), target_triple.to_owned()]);

    // Now that we've resolved the args, start assembling commands
    let mut metadata_command = std::process::Command::new(&cargo_path);
    let mut tree_command = std::process::Command::new(&cargo_path);

    metadata_command.args(metadata_args);
    tree_command.args(tree_args);

    for cmd in [&mut metadata_command, &mut tree_command] {
        // Clear RUSTC_WORKSPACE_WRAPPER in the child process to avoid recursion.
        // The alternative would be modifying the environment of our own process,
        // which is sketchy and discouraged on POSIX because it's not thread-safe:
        // https://doc.rust-lang.org/stable/std/env/fn.remove_var.html
        cmd.env_remove("RUSTC_WORKSPACE_WRAPPER");

        cmd.current_dir(&manifest_dir);
        cmd.args(&shared_args);
    }

    // guard against `cargo tree` getting localizations in the future, just in case
    tree_command.env("LC_ALL", "C");

    let meta_out = metadata_command.output().unwrap();
    if !meta_out.status.success() {
        panic!(
            "cargo metadata failure: {}",
            String::from_utf8_lossy(&meta_out.stderr)
        );
    }
    let stdout = from_utf8(&meta_out.stdout)
        .expect("cargo metadata output not utf8")
        .lines()
        .find(|line| line.starts_with('{'))
        .expect("cargo metadata output not json");
    let metadata = MetadataCommand::parse(stdout).expect("failed to parse cargo metadata output");

    let tree_out = tree_command.output().unwrap();
    if !tree_out.status.success() {
        panic!(
            "cargo tree failure: {}",
            String::from_utf8_lossy(&tree_out.stderr)
        );
    }
    let tree_stdout: Vec<&str> = from_utf8(&tree_out.stdout)
        .expect("cargo tree output not utf8")
        .lines()
        .collect();

    let cargo_tree_pkgs = parse_cargo_tree_output(&tree_stdout);

    (metadata, cargo_tree_pkgs)
}

#[derive(Debug, Clone, Hash, PartialEq, Eq)]
pub struct CargoTreePkg {
    pub name: String,
    pub version: cargo_metadata::semver::Version,
}

/// Sadly `cargo metadata` does not expose enough information to accurately reconstruct
/// the dependency tree.
/// [Features are always resolved at workspace level, not per-crate.](https://github.com/rust-lang/cargo/issues/7754)
/// Features only enabled by dev-dependencies are also getting enabled in `cargo metadata` output,
/// but not in the real build.
///
/// The issue is discussed in more detail here: <https://github.com/rust-secure-code/cargo-auditable/issues/66>
///
/// We have three ways to approach this:
///
/// The [Cargo native SBOM RFC](https://github.com/rust-lang/rfcs/pull/3553) would solve it,
/// but it will be a long time (potentially years) until it's stabilized.
///
/// We could use [an independent reimplementation of the Cargo dependency resolution](https://docs.rs/guppy/)
/// to fill in the gaps in `cargo metadata`, but that involves a lot of complexity,
/// and risks getting out of sync with the actual Cargo algorithms, resulting in subtly incorrect SBOMs.
/// This will be especially bad in LTS Linux distributions where `cargo auditable` can be years out of date.
///
/// The third option is to parse `cargo tree` output, which isn't meant to be machine-readable.
/// The advantages of this is that if something goes wrong, at least it should be very noticeable,
/// and we don't take on a great deal of complexity or risk going out of sync with complex Cargo algorithms.
///
/// This implements the third option - it seems to be the least bad one available.
fn parse_cargo_tree_output(lines: &[&str]) -> HashSet<CargoTreePkg> {
    let mut result: HashSet<CargoTreePkg> = HashSet::new();
    for line in lines {
        if !line.is_empty() {
            // cargo tree output can contain empty lines
            result.insert(parse_cargo_tree_line(line));
        }
    }
    result
}

fn parse_cargo_tree_line(line: &str) -> CargoTreePkg {
    let parts: Vec<&str> = line.split_ascii_whitespace().collect();
    let name = parts[0].to_owned();
    let version_str = parts[1];
    let version_str = version_str
        .strip_prefix("v")
        .expect("Failed to parse version string \"{version_str}\": does not start with 'v'");
    // Technically this can fail because crates.io didn't always enforce semver validity, and crates with invalid semver exist.
    // But since we're relying on the cargo_metadata crate that also parses semver, in those cases we're screwed regardless.
    let version = cargo_metadata::semver::Version::parse(version_str).unwrap();
    CargoTreePkg { name, version }
}<|MERGE_RESOLUTION|>--- conflicted
+++ resolved
@@ -9,10 +9,6 @@
 
 /// Calls `cargo metadata` to obtain the dependency tree, serializes it to JSON and compresses it
 pub fn compressed_dependency_list(rustc_args: &RustcArgs, target_triple: &str) -> Vec<u8> {
-<<<<<<< HEAD
-    let (metadata, tree) = get_metadata(rustc_args, target_triple);
-    let version_info = encode_audit_data(&metadata, &tree).unwrap();
-=======
     let sbom_path = std::env::var_os("CARGO_SBOM_PATH");
 
     // If cargo has created precursor SBOM files, use them instead of `cargo metadata`.
@@ -27,12 +23,11 @@
             .unwrap_or_else(|_| panic!("Failed to parse SBOM file at {}", sbom_path.display()));
         sbom_precursor.into()
     } else {
-        // If no SBOM files are available, fall back to `cargo metadata`
-        let metadata = get_metadata(rustc_args, target_triple);
-        encode_audit_data(&metadata).unwrap()
+        // If no SBOM files are available, fall back to `cargo metadata` and `cargo tree`
+        let (metadata, tree) = get_metadata(rustc_args, target_triple);
+        encode_audit_data(&metadata, &tree).unwrap()
     };
 
->>>>>>> 3496266d
     let json = serde_json::to_string(&version_info).unwrap();
     // compression level 7 makes this complete in a few milliseconds, so no need to drop to a lower level in debug mode
     let compressed_json = compress_to_vec_zlib(json.as_bytes(), 7);
